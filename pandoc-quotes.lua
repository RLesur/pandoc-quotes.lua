--- Replaces plain quotation marks with typographic ones.
--
-- # SYNOPSIS
--
--      pandoc --lua-filter pandoc-quotes.lua
--
--
-- # DESCRIPTION
--
-- pandoc-quotes.lua is a filter for pandoc that replaces non-typographic
-- quotation marks with typographic ones for languages other than American
-- English.
--
-- You can define which typographic quotation marks to replace plain ones with
-- by setting either a document's quot-marks, quot-lang, or lang
-- metadata field. If none of these is set, pandoc-quotes.lua does nothing.
--
-- You can add your own mapping of a language to quotation marks or override
-- the default ones by setting quot-marks-by-lang.
--
-- ## quot-marks
--
-- A list of four strings, where the first item lists the primary left
-- quotation mark, the second the primary right quotation mark, the third
-- the secondary left quotation mark, and the fourth the secondary right
-- quotation mark.
--
-- For example:
--
-- ```yaml
-- ---
-- quot-marks:
--     - ''
--     - ''
--     - '
--     - '
-- ...
-- ```
--
-- You always have to set all four.
--
-- If each quotation mark consists of one character only,
-- you can write the whole list as a simple string.
--
-- For example:
--
-- ```yaml
-- ---
-- quot-marks: ""''
-- ...
-- ```
--
-- If quot-marks is set, the other fields are ignored.
--
--
-- # quotation-lang
--
-- An RFC 5646-like code for the language the quotation marks of
-- which shall be used (e.g., "pt-BR", "es").
--
-- For example:
--
-- ```yaml
-- ---
-- quot-lang: de-AT
-- ...
-- ```
--
-- Note: Only the language and the country tags of RFC 5646 are supported.
-- For example, "it-CH" (i.e., Italian as spoken in Switzerland) is fine,
-- but "it-756" (also Italian as spoken in Switzerland) will return the
-- quotation marks for "it" (i.e., Italian as spoken in general).
--
-- If quot-marks is set, quot-lang is ignored.
--
--
-- # lang
--
-- The format of lang is the same as for quot-lang. If quot-marks
-- or quot-lang is set, lang is ignored.
--
-- For example:
--
-- ```yaml
-- ---
-- lang: de-AT
-- ...
-- ```
--
--
-- # ADDING LANGS
--
-- You can add quotation marks for unsupported languages, or override the
-- defaults, by setting the metadata field quot-marks-by-lang to a maping
-- of RFC 5646-like language codes (e.g., "pt-BR", "es") to lists of quotation
-- marks, which are given in the same format as for the quot-marks
-- metadata field.
--
-- For example:
--
-- ```yaml
-- ---
-- quot-marks-by-lang:
--     abc-XYZ: ""''
-- lang: abc-XYZ
-- ...
-- ```
--
--
-- # CAVEATS
--
-- pandoc represents documents as abstract syntax trees internally, and
-- quotations are nodes in that tree. However, pandoc-quotes.lua replaces
-- those nodes with their content, adding proper quotation marks. That is,
-- pandoc-quotes.lua pushes quotations from the syntax of a document's
-- representation into its semantics. That being so, you should not
-- use pandoc-quotes.lua with output formats that represent quotes
-- syntactically (e.g., HTML, LaTeX, ConTexT). Moroever, filters running after
-- pandoc-quotes won't recognise quotes. So, it should be the last or
-- one of the last filters you apply.
--
-- Support for quotation marks of different languages is certainly incomplete
-- and likely erroneous. See <https://github.com/odkr/pandoc-quotes.lua> if
-- you'd like to help with this.
--
-- pandoc-quotes.lua is Unicode-agnostic.
--
--
-- # SEE ALSO
--
-- pandoc(1)
--
--
-- # AUTHOR
--
-- Copyright 2019 Odin Kroeger
--
--
-- # LICENSE
--
-- Permission is hereby granted, free of charge, to any person obtaining a copy
-- of this software and associated documentation files (the "Software"), to
-- deal in the Software without restriction, including without limitation the
-- rights to use, copy, modify, merge, publish, distribute, sublicense, and/or
-- sell copies of the Software, and to permit persons to whom the Software is
-- furnished to do so, subject to the following conditions:
--
-- The above copyright notice and this permission notice shall be included in
-- all copies or substantial portions of the Software.
--
-- THE SOFTWARE IS PROVIDED "AS IS", WITHOUT WARRANTY OF ANY KIND, EXPRESS OR
-- IMPLIED, INCLUDING BUT NOT LIMITED TO THE WARRANTIES OF MERCHANTABILITY,
-- FITNESS FOR A PARTICULAR PURPOSE AND NONINFRINGEMENT. IN NO EVENT SHALL THE
-- AUTHORS OR COPYRIGHT HOLDERS BE LIABLE FOR ANY CLAIM, DAMAGES OR OTHER
-- LIABILITY, WHETHER IN AN ACTION OF CONTRACT, TORT OR OTHERWISE, ARISING
-- FROM, OUT OF OR IN CONNECTION WITH THE SOFTWARE OR THE USE OR OTHER DEALINGS
-- IN THE SOFTWARE.
--
--
-- @script pandoc-quotes.lua
-- @release 0.2a
-- @author Odin Kroeger
-- @copyright 2018, 2020, 2022 Odin Kroeger
-- @license MIT


-- Initialisation
-- ==============

-- luacheck: allow defined top
-- luacheck: globals PANDOC_SCRIPT_FILE PANDOC_STATE PANDOC_VERSION pandoc
-- luacheck: ignore _ENV


-- Metadata
-- --------

-- The name of this script.
local NAME = 'pandoc-quotes.lua'

-- The version of this script.
local VERSION = '0.2a'


-- Libraries
-- ---------

do
    local path_sep = package.config:sub(1, 1)
    local script_dir = PANDOC_SCRIPT_FILE:match('(.*)' .. path_sep)
    local function path_join(...) return table.concat({...}, path_sep) end
    local rocks_dir = path_join('share', 'lua', '5.4', '?.lua')
    package.path = table.concat({package.path,
        path_join(script_dir, rocks_dir),
        path_join(script_dir, NAME .. '-' .. VERSION, rocks_dir)
    }, ';')
end

local pancake = require 'pancake'


-- Custom global environment
-- -------------------------

local M = {}

local assert = assert
local type = type
local setmetatable = setmetatable

local table = table
local utf8 = utf8

local pandoc = pandoc

local _ENV = M


-- Shorthands
-- ----------

local elem_walk = pancake.elem_walk
local insert = table.insert
local remove = table.remove
local tabulate = pancake.tabulate
local update = pancake.update
local xwarn = pancake.xwarn

local List = pandoc.List
local Span = pandoc.Span
local Str = pandoc.Str


--- Constants
-- @section

--- Mapping of RFC 5646-ish language codes to quotation marks.
--
-- Secondary quotation marks need to be given, even if a language
-- doesn't have any.
DB = setmetatable({
    bo          = {'「', '」',    '『', '』'    },
    bs          = {'”',  '”',     '’',  '’'    },
    cn          = {'「', '」',    '『', '』'    },
    cs          = {'„',  '“',     '‚',  '‘'    },
    cy          = {'‘',  '’',     '“',  '”'    },
    da          = {'»',  '«',     '›',  '‹'    },
    de          = {'„',  '“',     '‚',  '‘'    },
    ['de-CH']   = {'«',  '»',     '‹',  '›'    },
    el          = {'«',  '»',     '“',  '”'    },
    en          = {'“',  '”',     '‘',  '’'    },
    ['en-US']   = {'“',  '”',     '‘',  '’'    },
    ['en-GB']   = {'‘',  '’',     '“',  '”'    },
    ['en-UK']   = {'‘',  '’',     '“',  '”'    },
    ['en-CA']   = {'“',  '”',     '‘',  '’'    },
    eo          = {'“',  '”',     '‘',  '’'    },
    es          = {'«',  '»',     '“',  '”'    },
    et          = {'„',  '“',     '‚',  '‘'    },
    fi          = {'”',  '”',     '’',  '’'    },
    fil         = {'“',  '”',     '‘',  '’'    },
    fa          = {'«',  '»',     '‹',  '›'    },
    fr          = {'«',  '»',     '‹',  '›'    },
    ga          = {'“',  '”',     '‘',  '’'    },
    gd          = {'‘',  '’',     '“',  '”'    },
    gl          = {'«',  '»',     '‹',  '›'    },
    he          = {'“',  '”',     '‘',  '’'    },
    hi          = {'“',  '”',     '‘',  '’'    },
    hu          = {'„',  '”',     '»',  '«'    },
    hr          = {'„',  '“',     '‚',  '‘'    },
    ia          = {'“',  '”',     '‘',  '’'    },
    id          = {'“',  '”',     '‘',  '’'    },
    is          = {'„',  '“',     '‚',  '‘'    },
    it          = {'«',  '»',     '“',  '”'    },
    ['it-CH']   = {'«',  '»',     '‹',  '›'    },
    ja          = {'「', '」',     '『',  '』'    },
    jbo         = {'lu', 'li\'u', 'lu', 'li\'u'},
    ka          = {'„',  '“',     '‚',  '‘'    },
    khb         = {'《', '》',     '〈',  '〉'    },
    kk          = {'«',  '»',     '‹',  '›'    },
    km          = {'«',  '»',     '‹',  '›'    },
    ko          = {'《', '》',     '〈',  '〉'    },
    ['ko-KR']   = {'“',  '”',     '‘',  '’'    },
    lt          = {'„',  '“',     '‚',  '‘'    },
    lv          = {'„',  '“',     '‚',  '‘'    },
    lo          = {'«',  '»',     '‹',  '›'    },
    mk          = {'„',  '“',     '’',  '‘'    },
    mn          = {'«',  '»',     '‹',  '›'    },
    mt          = {'“',  '”',     '‘',  '’'    },
    nl          = {'„',  '”',     '‚',  '’'    },
    no          = {'«',  '»',     '«',  '»'    },
    pl          = {'„',  '”',     '»',  '«'    },
    ps          = {'«',  '»',     '‹',  '›'    },
    pt          = {'«',  '»',     '“',  '”'    },
    ['pt-BR']   = {'“',  '”',     '‘',  '’'    },
    rm          = {'«',  '»',     '‹',  '›'    },
    ro          = {'„',  '”',     '«',  '»'    },
    ru          = {'«',  '»',     '“',  '”'    },
    sk          = {'„',  '“',     '‚',  '‘'    },
    sl          = {'„',  '“',     '‚',  '‘'    },
    sq          = {'„',  '“',     '‚',  '‘'    },
    sr          = {'„',  '“',     '’',  '’'    },
    sv          = {'”',  '”',     '’',  '’'    },
    tdd         = {'「', '」',     '『',  '』'    },
    ti          = {'«',  '»',     '‹',  '›'    },
    th          = {'“',  '”',     '‘',  '’'    },
    thi         = {'「', '」',     '『',  '』'    },
    tr          = {'«',  '»',     '‹',  '›'    },
    ug          = {'«',  '»',     '‹',  '›'    },
    uk          = {'«',  '»',     '„',  '“'    },
    uz          = {'«',  '»',     '„',  '“'    },
    vi          = {'“',  '”',     '‘',  '’'    },
    wen         = {'„',  '“',     '‚',  '‘'    },
}, pancake.no_case)


--- Functions
-- @section

function check_marks (marks)
    if type(marks) == 'string' then
        marks = tabulate(marks:gmatch(utf8.charpattern))
    end
    local n = #marks
    local err
    if     n < 4 then err = 'not enough'
    elseif n > 4 then err = 'too many'
                 else return marks
    end
    return nil, err .. ' quotation marks given.'
end

function check_lang (lang)
    if lang:match '^(%a%a%a?)(%-?%a*)$' then return lang end
    return nil, lang .. ': not a RFC 5646 language code.'
end

local parser = pancake.Options(
    {
        prefix = 'quotation',
        name = 'marks',
        type = 'string|list',
        parse = check_marks
    },
    {
        name = 'quotation_lang',
        parse = check_lang
    },
    {
        name = 'lang',
        parse = check_lang
    }
)

function main (doc)
    local meta = doc.meta
    if not meta then return end

    local opts, err = parser:parse(meta)
    if not opts then
        xwarn('@error', '@plain', err)
        return
    end

    local marks = opts.marks
    local lang = opts.quotation_lang or opts.lang
    local db = update({}, DB)
    if not (marks or lang) then return end

    function lookup (lang)
        local marks = db[lang]
        if marks then return marks end
        lang = assert(lang:match '^%a+')
        local marks = db[lang]
        if marks then return marks end
        for tag, marks in pairs(db) do
            if db:match('^' .. lang .. '-') then
                return marks
            end
        end
    end

    local langs = {lang}
    local i = 1
    doc = elem_walk(doc, {AstElement = function (elem)
        local content = elem.content
        if not content then return end

        local pushed = false
        local attributes = elem.attributes
        if attributes then
            -- luacheck: ignore lang
            local lang = attributes.lang
            if lang then
                i = i + 1
                langs[i] = lang
                pushed = true
            end
        end

        for j = 1, #content do
            local child = content[j]
            local quotetype = child.quotetype
            if quotetype then
                -- luacheck: ignore lang marks
                local lang = langs[i]
                local marks = marks or lookup(lang)
                if marks then
                    -- luacheck: ignore content
                    local content = child.content
                    local l, r
                    if     quotetype == 'DoubleQuote' then l, r = 1, 2
                    elseif quotetype == 'SingleQuote' then l, r = 3, 4
                    else   error(quotetype .. ': unknown quote type.', 0)
                    end
                    -- @todo Add classes.
                    elem.content[j] = Span(List:new{
                        Str(marks[l]),
                        Span(content),
                        Str(marks[r])
                    })
                else
                    xwarn('@error', '${lang}: no quotation marks defined.')
                end
            end
        end

<<<<<<< HEAD
        if pushed then
            remove(langs, i)
            i = i - 1
=======
    do
        local insert = table.insert
        --- Replaces quoted elements with quoted text.
        --
        -- Uses the quotation marks stored in `QUOT_MARKS`, 
        -- which it shares with `configure`.
        --
        -- @tparam pandoc.Quoted quoted A quoted element.
        -- @treturn {pandoc.Str,pandoc.Inline,...,pandoc.Str}
        --  A list with the opening quote (as `pandoc.Str`),
        --  the content of `quoted`, and the closing quote (as `pandoc.Str`).
        function insert_quot_marks (quoted)
            if not QUOT_MARKS then return end
            local quote_type = quoted.quotetype
            local inlines    = quoted.content
            local left, right
            if     quote_type == 'DoubleQuote' then left, right = 1, 2
            elseif quote_type == 'SingleQuote' then left, right = 3, 4
            else   error('unknown quote type') end
            insert(inlines, 1, QUOT_MARKS[left])
            insert(inlines,    QUOT_MARKS[right])
            return inlines
>>>>>>> 36a1e8d2
        end
        return parent
    end})
    return doc
end

return {{Pandoc = main}}<|MERGE_RESOLUTION|>--- conflicted
+++ resolved
@@ -1,32 +1,32 @@
 --- Replaces plain quotation marks with typographic ones.
---
+-- 
 -- # SYNOPSIS
---
+-- 
 --      pandoc --lua-filter pandoc-quotes.lua
---
---
+-- 
+-- 
 -- # DESCRIPTION
---
+-- 
 -- pandoc-quotes.lua is a filter for pandoc that replaces non-typographic
 -- quotation marks with typographic ones for languages other than American
 -- English.
---
+-- 
 -- You can define which typographic quotation marks to replace plain ones with
 -- by setting either a document's quot-marks, quot-lang, or lang
 -- metadata field. If none of these is set, pandoc-quotes.lua does nothing.
---
+-- 
 -- You can add your own mapping of a language to quotation marks or override
 -- the default ones by setting quot-marks-by-lang.
---
+-- 
 -- ## quot-marks
---
+-- 
 -- A list of four strings, where the first item lists the primary left
 -- quotation mark, the second the primary right quotation mark, the third
 -- the secondary left quotation mark, and the fourth the secondary right
 -- quotation mark.
---
+-- 
 -- For example:
---
+-- 
 -- ```yaml
 -- ---
 -- quot-marks:
@@ -36,68 +36,68 @@
 --     - '
 -- ...
 -- ```
---
+-- 
 -- You always have to set all four.
---
+-- 
 -- If each quotation mark consists of one character only,
 -- you can write the whole list as a simple string.
---
+-- 
 -- For example:
---
+-- 
 -- ```yaml
 -- ---
 -- quot-marks: ""''
 -- ...
 -- ```
---
+-- 
 -- If quot-marks is set, the other fields are ignored.
---
---
+-- 
+-- 
 -- # quotation-lang
---
+-- 
 -- An RFC 5646-like code for the language the quotation marks of
 -- which shall be used (e.g., "pt-BR", "es").
---
+-- 
 -- For example:
---
+-- 
 -- ```yaml
 -- ---
 -- quot-lang: de-AT
 -- ...
 -- ```
---
+-- 
 -- Note: Only the language and the country tags of RFC 5646 are supported.
--- For example, "it-CH" (i.e., Italian as spoken in Switzerland) is fine,
--- but "it-756" (also Italian as spoken in Switzerland) will return the
+-- For example, "it-CH" (i.e., Italian as spoken in Switzerland) is fine, 
+-- but "it-756" (also Italian as spoken in Switzerland) will return the 
 -- quotation marks for "it" (i.e., Italian as spoken in general).
---
+-- 
 -- If quot-marks is set, quot-lang is ignored.
---
---
+-- 
+-- 
 -- # lang
---
+-- 
 -- The format of lang is the same as for quot-lang. If quot-marks
--- or quot-lang is set, lang is ignored.
---
+-- or quot-lang is set, lang is ignored. 
+-- 
 -- For example:
---
+-- 
 -- ```yaml
 -- ---
 -- lang: de-AT
 -- ...
 -- ```
---
---
--- # ADDING LANGS
---
+-- 
+-- 
+-- # ADDING LANGUAGES
+-- 
 -- You can add quotation marks for unsupported languages, or override the
 -- defaults, by setting the metadata field quot-marks-by-lang to a maping
 -- of RFC 5646-like language codes (e.g., "pt-BR", "es") to lists of quotation
 -- marks, which are given in the same format as for the quot-marks
 -- metadata field.
---
+-- 
 -- For example:
---
+-- 
 -- ```yaml
 -- ---
 -- quot-marks-by-lang:
@@ -105,29 +105,29 @@
 -- lang: abc-XYZ
 -- ...
 -- ```
---
---
+-- 
+-- 
 -- # CAVEATS
---
+-- 
 -- pandoc represents documents as abstract syntax trees internally, and
 -- quotations are nodes in that tree. However, pandoc-quotes.lua replaces
 -- those nodes with their content, adding proper quotation marks. That is,
 -- pandoc-quotes.lua pushes quotations from the syntax of a document's
--- representation into its semantics. That being so, you should not
+-- representation into its semantics. That being so, you should not 
 -- use pandoc-quotes.lua with output formats that represent quotes
 -- syntactically (e.g., HTML, LaTeX, ConTexT). Moroever, filters running after
 -- pandoc-quotes won't recognise quotes. So, it should be the last or
 -- one of the last filters you apply.
---
+-- 
 -- Support for quotation marks of different languages is certainly incomplete
 -- and likely erroneous. See <https://github.com/odkr/pandoc-quotes.lua> if
 -- you'd like to help with this.
---
+-- 
 -- pandoc-quotes.lua is Unicode-agnostic.
---
---
+-- 
+-- 
 -- # SEE ALSO
---
+-- 
 -- pandoc(1)
 --
 --
@@ -158,90 +158,72 @@
 --
 --
 -- @script pandoc-quotes.lua
--- @release 0.2a
+-- @release 0.1.10
 -- @author Odin Kroeger
--- @copyright 2018, 2020, 2022 Odin Kroeger
+-- @copyright 2018, 2020 Odin Kroeger
 -- @license MIT
 
 
--- Initialisation
--- ==============
-
--- luacheck: allow defined top
--- luacheck: globals PANDOC_SCRIPT_FILE PANDOC_STATE PANDOC_VERSION pandoc
--- luacheck: ignore _ENV
-
-
--- Metadata
--- --------
-
--- The name of this script.
-local NAME = 'pandoc-quotes.lua'
-
--- The version of this script.
-local VERSION = '0.2a'
-
-
--- Libraries
--- ---------
-
-do
-    local path_sep = package.config:sub(1, 1)
-    local script_dir = PANDOC_SCRIPT_FILE:match('(.*)' .. path_sep)
-    local function path_join(...) return table.concat({...}, path_sep) end
-    local rocks_dir = path_join('share', 'lua', '5.4', '?.lua')
-    package.path = table.concat({package.path,
-        path_join(script_dir, rocks_dir),
-        path_join(script_dir, NAME .. '-' .. VERSION, rocks_dir)
-    }, ';')
-end
-
-local pancake = require 'pancake'
-
-
--- Custom global environment
--- -------------------------
+-- # INITIALISATION
 
 local M = {}
 
-local assert = assert
-local type = type
-local setmetatable = setmetatable
-
+local pairs = pairs
+local require = require
+
+local io = io
 local table = table
-local utf8 = utf8
+local package = package
 
 local pandoc = pandoc
+if not pandoc.utils then pandoc.utils = require 'pandoc.utils' end
 
 local _ENV = M
 
-
--- Shorthands
--- ----------
-
-local elem_walk = pancake.elem_walk
-local insert = table.insert
-local remove = table.remove
-local tabulate = pancake.tabulate
-local update = pancake.update
-local xwarn = pancake.xwarn
-
-local List = pandoc.List
-local Span = pandoc.Span
-local Str = pandoc.Str
-
-
---- Constants
--- @section
-
---- Mapping of RFC 5646-ish language codes to quotation marks.
---
--- Secondary quotation marks need to be given, even if a language
--- doesn't have any.
-DB = setmetatable({
-    bo          = {'「', '」',    '『', '』'    },
+local text = require 'text'
+
+
+-- # CONSTANTS
+
+--- The name of this script.
+SCRIPT_NAME = 'pandoc-quotes.lua'
+
+--- The path seperator of the operating system.
+PATH_SEP = package.config:sub(1, 1)
+
+--- The character sequence to end a line.
+if PATH_SEP == '\\' then EOL = '\r\n'
+                    else EOL = '\n'   end
+
+--- A list of mappings from RFC 5646-ish language codes to quotation marks.
+-- 
+-- I have adopted the list below from:
+-- <https://en.wikipedia.org/w/index.php?title=Quotation_mark&oldid=836731669>
+-- 
+-- I tried to come up with reasonable defaults for secondary quotes for
+-- language that, according to the Wikipedia, don't have any.
+--
+-- Adding languages:
+--
+-- Add an ordered pair, where the first item is an RFC 5646 language
+-- code (though only the language and country tags are supported) and the
+-- second item is a list of quotation marks, in the following order:
+-- primary left, primary right, secondary left, secondary right.
+--
+-- You have to list four quotation marks, even if the langauge you add does
+-- not use secondary quotation marks. Just come up with something that makes
+-- sense. This is because a user may, rightly, find that just because their
+-- language does not 'officially' have secondary quotation marks, they
+-- are going to use them anyway. And they should get a reasonable result,
+-- not a runtime error.
+--
+-- The order in which languages are listed is meaningless. If you define 
+-- variants for a language that is spoken in different countries, also
+-- define a 'default' for the language alone, without the country tag.
+QUOT_MARKS_BY_LANG = {
+    bo          = {'「', '」',    '『', '』'     },
     bs          = {'”',  '”',     '’',  '’'    },
-    cn          = {'「', '」',    '『', '』'    },
+    cn          = {'「', '」',    '『', '』'     },
     cs          = {'„',  '“',     '‚',  '‘'    },
     cy          = {'‘',  '’',     '“',  '”'    },
     da          = {'»',  '«',     '›',  '‹'    },
@@ -272,21 +254,21 @@
     is          = {'„',  '“',     '‚',  '‘'    },
     it          = {'«',  '»',     '“',  '”'    },
     ['it-CH']   = {'«',  '»',     '‹',  '›'    },
-    ja          = {'「', '」',     '『',  '』'    },
+    ja          = {'「', '」',    '『',  '』'    },
     jbo         = {'lu', 'li\'u', 'lu', 'li\'u'},
     ka          = {'„',  '“',     '‚',  '‘'    },
-    khb         = {'《', '》',     '〈',  '〉'    },
+    khb         = {'《', '》',    '〈',  '〉'    },
     kk          = {'«',  '»',     '‹',  '›'    },
     km          = {'«',  '»',     '‹',  '›'    },
-    ko          = {'《', '》',     '〈',  '〉'    },
+    ko          = {'《', '》',    '〈',  '〉'    },
     ['ko-KR']   = {'“',  '”',     '‘',  '’'    },
     lt          = {'„',  '“',     '‚',  '‘'    },
     lv          = {'„',  '“',     '‚',  '‘'    },
     lo          = {'«',  '»',     '‹',  '›'    },
+    nl          = {'„',  '”',     '‚',  '’'    },
     mk          = {'„',  '“',     '’',  '‘'    },
     mn          = {'«',  '»',     '‹',  '›'    },
     mt          = {'“',  '”',     '‘',  '’'    },
-    nl          = {'„',  '”',     '‚',  '’'    },
     no          = {'«',  '»',     '«',  '»'    },
     pl          = {'„',  '”',     '»',  '«'    },
     ps          = {'«',  '»',     '‹',  '›'    },
@@ -300,135 +282,168 @@
     sq          = {'„',  '“',     '‚',  '‘'    },
     sr          = {'„',  '“',     '’',  '’'    },
     sv          = {'”',  '”',     '’',  '’'    },
-    tdd         = {'「', '」',     '『',  '』'    },
+    tdd         = {'「', '」',    '『',  '』'    },
     ti          = {'«',  '»',     '‹',  '›'    },
     th          = {'“',  '”',     '‘',  '’'    },
-    thi         = {'「', '」',     '『',  '』'    },
+    thi         = {'「', '」',    '『',  '』'    },
     tr          = {'«',  '»',     '‹',  '›'    },
     ug          = {'«',  '»',     '‹',  '›'    },
     uk          = {'«',  '»',     '„',  '“'    },
     uz          = {'«',  '»',     '„',  '“'    },
     vi          = {'“',  '”',     '‘',  '’'    },
     wen         = {'„',  '“',     '‚',  '‘'    },
-}, pancake.no_case)
-
-
---- Functions
--- @section
-
-function check_marks (marks)
-    if type(marks) == 'string' then
-        marks = tabulate(marks:gmatch(utf8.charpattern))
+    ka          = {'„',  '“',     '‚',  '‘'    },
+    khb         = {'《', '》',     '〈', '〉'    },
+    kk          = {'«',  '»',     '‹',  '›'    },
+    km          = {'«',  '»',     '‹',  '›'    },
+    ko          = {'《', '》',     '〈', '〉'    },
+    ['ko-KR']   = {'“',  '”',     '‘',  '’'    },
+    lt          = {'„',  '“',     '‚',  '‘'    },
+    lv          = {'„',  '“',     '‚',  '‘'    },
+    lo          = {'«',  '»',     '‹',  '›'    },
+    nl          = {'„',  '”',     '‚',  '’'    },
+    mk          = {'„',  '“',     '’',  '‘'    },
+    mn          = {'«',  '»',     '‹',  '›'    },
+    mt          = {'“',  '”',     '‘',  '’'    },
+    no          = {'«',  '»',     '«',  '»'    },
+    pl          = {'„',  '”',     '»',  '«'    },
+    ps          = {'«',  '»',     '‹',  '›'    },
+    pt          = {'«',  '»',     '“',  '”'    },
+    ['pt-BR']   = {'“',  '”',     '‘',  '’'    },
+    rm          = {'«',  '»',     '‹',  '›'    },
+    ro          = {'„',  '”',     '«',  '»'    },
+    ru          = {'«',  '»',     '“',  '”'    },
+    sk          = {'„',  '“',     '‚',  '‘'    },
+    sl          = {'„',  '“',     '‚',  '‘'    },
+    sq          = {'„',  '“',     '‚',  '‘'    },
+    sr          = {'„',  '“',     '’',  '’'    },
+    sv          = {'”',  '”',     '’',  '’'    },
+    tdd         = {'「', '」',     '『', '』'    },
+    ti          = {'«',  '»',     '‹',  '›'    },
+    th          = {'“',  '”',     '‘',  '’'    },
+    thi         = {'「', '」',     '『', '』'    },
+    tr          = {'«',  '»',     '‹',  '›'    },
+    ug          = {'«',  '»',     '‹',  '›'    },
+    uk          = {'«',  '»',     '„',  '“'    },
+    uz          = {'«',  '»',     '„',  '“'    },
+    vi          = {'“',  '”',     '‘',  '’'    },
+    wen         = {'„',  '“',     '‚',  '‘'    }
+}
+
+
+-- # FUNCTIONS
+
+--- Prints warnings to STDERR.
+--
+-- Prefixes messages with `SCRIPT_NAME` and ": ".
+-- Also appends an end of line sequence.
+--
+-- @tparam string str A string format to be written to STDERR.
+-- @tparam string ... Arguments to that format.
+function warn (str, ...)
+    io.stderr:write(SCRIPT_NAME, ': ', string.format(str, ...), EOL)
+end
+
+
+--- Applies a function to every element of a list.
+--
+-- @tparam func f The function.
+-- @tparam tab list The list.
+-- @treturn tab The return values of `f`.
+function map (f, list)
+    local ret = {}
+    for k, v in pairs(list) do ret[k] = f(v) end
+    return ret
+end
+
+do
+    local stringify = pandoc.utils.stringify
+
+    --- Reads quotation marks from a `quot-marks` metadata field.
+    --
+    -- @tparam pandoc.MetaValue The content of a metadata field.
+    --  Must be either of type pandoc.MetaInlines or pandoc.MetaList.
+    -- @treturn[1] {pandoc.Str,pandoc.Str,pandoc.Str,pandoc.Str} 
+    --  A table of quotation marks 
+    -- @treturn[2] `nil` if an error occurred.
+    -- @treturn[2] string An error message.
+    function get_quotation_marks (meta)
+        if meta.t == 'MetaInlines' then
+            local marks = stringify(meta)
+            if text.len(marks) ~= 4 then
+                return nil, 'not four quotation marks'
+            end
+            local ret = {}
+            for i = 1, 4 do ret[i] = text.sub(marks, i, i) end
+            return ret
+        elseif meta.t == 'MetaList' then
+            local marks = map(stringify, meta)
+            if #marks ~= 4 then
+                return nil, 'not four quotation marks'
+            end
+            return marks
+        end
+        return nil, 'neither a string nor a list'
     end
-    local n = #marks
-    local err
-    if     n < 4 then err = 'not enough'
-    elseif n > 4 then err = 'too many'
-                 else return marks
-    end
-    return nil, err .. ' quotation marks given.'
 end
 
-function check_lang (lang)
-    if lang:match '^(%a%a%a?)(%-?%a*)$' then return lang end
-    return nil, lang .. ': not a RFC 5646 language code.'
-end
-
-local parser = pancake.Options(
-    {
-        prefix = 'quotation',
-        name = 'marks',
-        type = 'string|list',
-        parse = check_marks
-    },
-    {
-        name = 'quotation_lang',
-        parse = check_lang
-    },
-    {
-        name = 'lang',
-        parse = check_lang
-    }
-)
-
-function main (doc)
-    local meta = doc.meta
-    if not meta then return end
-
-    local opts, err = parser:parse(meta)
-    if not opts then
-        xwarn('@error', '@plain', err)
-        return
-    end
-
-    local marks = opts.marks
-    local lang = opts.quotation_lang or opts.lang
-    local db = update({}, DB)
-    if not (marks or lang) then return end
-
-    function lookup (lang)
-        local marks = db[lang]
-        if marks then return marks end
-        lang = assert(lang:match '^%a+')
-        local marks = db[lang]
-        if marks then return marks end
-        for tag, marks in pairs(db) do
-            if db:match('^' .. lang .. '-') then
-                return marks
+
+do
+    local stringify = pandoc.utils.stringify
+    
+    -- Holds the quotation marks for the language of the document.
+    -- Common to `configure` and `insert_quot_marks`.
+    local QUOT_MARKS = nil
+
+    --- Determines the quotation marks for the document.
+    --
+    -- Stores them in `QUOT_MARKS`, which it shares with `insert_quot_marks`.
+    -- Prints errors to STDERR.
+    --
+    -- @tparam pandoc.Meta The document's metadata.
+    function configure (meta)
+        local quot_marks, lang
+        if meta['quot-marks-by-lang'] then
+            for k, v in pairs(meta['quot-marks-by-lang']) do
+                local quot_marks, err = get_quotation_marks(v)
+                if not quot_marks then 
+                    warn('metadata field "quot-marks-by-lang": lang "%s": %s.',
+                         k, err) 
+                    return
+                end
+                QUOT_MARKS_BY_LANG[k] = quot_marks
             end
         end
-    end
-
-    local langs = {lang}
-    local i = 1
-    doc = elem_walk(doc, {AstElement = function (elem)
-        local content = elem.content
-        if not content then return end
-
-        local pushed = false
-        local attributes = elem.attributes
-        if attributes then
-            -- luacheck: ignore lang
-            local lang = attributes.lang
-            if lang then
-                i = i + 1
-                langs[i] = lang
-                pushed = true
+        if meta['quot-marks'] then
+            local err
+            quot_marks, err = get_quotation_marks(meta['quot-marks'])
+            if not quot_marks then 
+                warn('metadata field "quot-marks": %s.', err)
+                return
+            end
+        elseif meta['quot-lang'] then
+            lang = stringify(meta['quot-lang'])
+        elseif meta['lang'] then
+            lang = stringify(meta['lang'])
+        end
+        if lang then
+            for i = 1, 3 do
+                if     i == 2 then lang = lang:match '^(%a+)'
+                elseif i == 3 then
+                    local expr = '^' .. lang .. '-'
+                    for k, v in pairs(QUOT_MARKS_BY_LANG) do
+                        if k:match(expr) then quot_marks = v break end
+                    end
+                end
+                if     i  < 3 then quot_marks = QUOT_MARKS_BY_LANG[lang] end
+                if quot_marks then break end
             end
         end
-
-        for j = 1, #content do
-            local child = content[j]
-            local quotetype = child.quotetype
-            if quotetype then
-                -- luacheck: ignore lang marks
-                local lang = langs[i]
-                local marks = marks or lookup(lang)
-                if marks then
-                    -- luacheck: ignore content
-                    local content = child.content
-                    local l, r
-                    if     quotetype == 'DoubleQuote' then l, r = 1, 2
-                    elseif quotetype == 'SingleQuote' then l, r = 3, 4
-                    else   error(quotetype .. ': unknown quote type.', 0)
-                    end
-                    -- @todo Add classes.
-                    elem.content[j] = Span(List:new{
-                        Str(marks[l]),
-                        Span(content),
-                        Str(marks[r])
-                    })
-                else
-                    xwarn('@error', '${lang}: no quotation marks defined.')
-                end
-            end
-        end
-
-<<<<<<< HEAD
-        if pushed then
-            remove(langs, i)
-            i = i - 1
-=======
+        if quot_marks then QUOT_MARKS = map(pandoc.Str, quot_marks) 
+        elseif lang then warn('%s: unknown language.', lang) end
+    end
+
+
     do
         local insert = table.insert
         --- Replaces quoted elements with quoted text.
@@ -451,11 +466,8 @@
             insert(inlines, 1, QUOT_MARKS[left])
             insert(inlines,    QUOT_MARKS[right])
             return inlines
->>>>>>> 36a1e8d2
         end
-        return parent
-    end})
-    return doc
+    end
 end
 
-return {{Pandoc = main}}+return {{Meta = configure}, {Quoted = insert_quot_marks}}